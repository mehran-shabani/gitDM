name: CI and Release

on:
  push:
    branches: [main, develop]
  pull_request:
    branches: [main, develop]
  workflow_dispatch:

jobs:
  tests:
    name: Run tests
    runs-on: ubuntu-latest
    steps:
      - name: Checkout
        uses: actions/checkout@v5

      - name: Set up Python
        uses: actions/setup-python@v6
        with:
<<<<<<< HEAD
          python-version: '3.12'
=======
          python-version: '3.13'
          cache: 'pip'
>>>>>>> 9b5e323b

      - name: Install dependencies
        run: |
          python -m pip install --upgrade pip
          pip install -r requirements.txt
          pip install -r backend/requirements.txt

      - name: Prepare env file (if needed)
        run: |
          if [ -f .env.example ]; then
            cp .env.example .env
          else
            printf "DJANGO_DEBUG=True\nDJANGO_SECRET_KEY=dev\n" > .env
          fi

      - name: Run pytest
<<<<<<< HEAD
        working-directory: ./backend
=======
        working-directory: backend
>>>>>>> 9b5e323b
        env:
          DJANGO_SETTINGS_MODULE: config.settings
        run: |
          pytest -v --tb=short

  frontend-tests:
    name: Frontend tests
    runs-on: ubuntu-latest
    defaults:
      run:
        working-directory: ./frontend
    steps:
      - name: Checkout
        uses: actions/checkout@v5

      - name: Set up Node.js
        uses: actions/setup-node@v5
        with:
          node-version: '20.11'
          cache: 'npm'
          cache-dependency-path: frontend/package-lock.json

      - name: Install dependencies
        run: npm ci

      - name: Run linting
        run: npm run lint

      - name: Build frontend
        run: npm run build

  release:
    name: Package and release
    needs: [tests, frontend-tests]
    if: github.event_name == 'push' && github.ref == 'refs/heads/main' && needs.tests.result == 'success' && needs.frontend-tests.result == 'success'
    runs-on: ubuntu-latest
    permissions:
      contents: write
    steps:
      - name: Checkout (with tags)
        uses: actions/checkout@v5
        with:
          fetch-depth: 0

      - name: Set up Python
        uses: actions/setup-python@v6
        with:
          python-version: '3.12'

      - name: Install zip tool
        run: |
          sudo apt-get update
          sudo apt-get install -y zip

      - name: Determine next tag
        id: bump
        shell: bash
        run: |
          set -euo pipefail
          git fetch --tags --force
          last_tag=$(git tag -l 'v*' --sort=-v:refname | head -n 1 || true)
          if [ -z "$last_tag" ]; then
            last_tag="v0.0.0"
          fi
          base=${last_tag#v}
          IFS='.' read -r MAJOR MINOR PATCH <<< "$base"
          MAJOR=${MAJOR:-0}
          MINOR=${MINOR:-0}
          PATCH=${PATCH:-0}
          if ! [[ $MAJOR =~ ^[0-9]+$ && $MINOR =~ ^[0-9]+$ && $PATCH =~ ^[0-9]+$ ]]; then
            MAJOR=0; MINOR=0; PATCH=0
          fi
          new_tag="v${MAJOR}.${MINOR}.$((PATCH+1))"
          echo "New tag: $new_tag (from $last_tag)"
          git config user.name "github-actions"
          git config user.email "github-actions@users.noreply.github.com"
          git tag -a "$new_tag" -m "ci: release $new_tag"
          git push origin "$new_tag"
          echo "new_tag=$new_tag" >> "$GITHUB_OUTPUT"

      - name: Build release zip (Django project from backend/)
        id: build
        shell: bash
        run: |
          set -euo pipefail
          mkdir -p dist/package
          cp backend/manage.py dist/package/
<<<<<<< HEAD
          cp requirements.txt dist/package/
          cp backend/requirements.txt dist/package/ || true
          # Copy Django apps from backend directory
          for d in config gitdm encounters intelligence laboratory pharmacy references versioning security notifications reminders gateway analytics timeline api; do
=======
          cp backend/requirements.txt dist/package/
          for d in config gitdm encounters intelligence laboratory pharmacy references versioning security gateway api analytics apimonitor notifications reminders timeline; do
>>>>>>> 9b5e323b
            if [ -d "backend/$d" ]; then
              cp -r "backend/$d" dist/package/
            fi
          done
          (cd dist/package && zip -r "../django-project-${{ steps.bump.outputs.new_tag }}.zip" .)
          echo "zip_path=dist/django-project-${{ steps.bump.outputs.new_tag }}.zip" >> "$GITHUB_OUTPUT"

      - name: Create GitHub Release and upload asset
        uses: softprops/action-gh-release@v2
        with:
          tag_name: ${{ steps.bump.outputs.new_tag }}
          name: Release ${{ steps.bump.outputs.new_tag }}
          body: |
            Automated release for ${{ steps.bump.outputs.new_tag }}.
            Contents: Django project directories, manage.py, requirements.txt.
          files: ${{ steps.build.outputs.zip_path }}
        env:
          GITHUB_TOKEN: ${{ secrets.GITHUB_TOKEN }}

<|MERGE_RESOLUTION|>--- conflicted
+++ resolved
@@ -18,12 +18,8 @@
       - name: Set up Python
         uses: actions/setup-python@v6
         with:
-<<<<<<< HEAD
           python-version: '3.12'
-=======
-          python-version: '3.13'
           cache: 'pip'
->>>>>>> 9b5e323b
 
       - name: Install dependencies
         run: |
@@ -40,11 +36,7 @@
           fi
 
       - name: Run pytest
-<<<<<<< HEAD
         working-directory: ./backend
-=======
-        working-directory: backend
->>>>>>> 9b5e323b
         env:
           DJANGO_SETTINGS_MODULE: config.settings
         run: |
@@ -132,15 +124,10 @@
           set -euo pipefail
           mkdir -p dist/package
           cp backend/manage.py dist/package/
-<<<<<<< HEAD
           cp requirements.txt dist/package/
           cp backend/requirements.txt dist/package/ || true
           # Copy Django apps from backend directory
-          for d in config gitdm encounters intelligence laboratory pharmacy references versioning security notifications reminders gateway analytics timeline api; do
-=======
-          cp backend/requirements.txt dist/package/
-          for d in config gitdm encounters intelligence laboratory pharmacy references versioning security gateway api analytics apimonitor notifications reminders timeline; do
->>>>>>> 9b5e323b
+          for d in config gitdm encounters intelligence laboratory pharmacy references versioning security notifications reminders gateway analytics timeline api apimonitor; do
             if [ -d "backend/$d" ]; then
               cp -r "backend/$d" dist/package/
             fi
