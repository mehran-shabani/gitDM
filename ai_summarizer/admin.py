--- conflicted
+++ resolved
@@ -28,10 +28,8 @@
     list_display = ('patient', 'resource_type', 'created_at')
     # Keep attribute for test expectations, but override get_list_filter for runtime
     list_filter = ('resource_type', 'created_at')
-<<<<<<< HEAD
     # Match test spec: use resource_type label for search; admin allows callables/properties
-=======
->>>>>>> 8405cb1c
+
     search_fields = ('patient__full_name', 'resource_type', 'summary')
     readonly_fields = ('id', 'created_at')
     list_select_related = ('patient', 'content_type')
