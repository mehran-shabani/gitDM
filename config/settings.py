--- conflicted
+++ resolved
@@ -64,11 +64,11 @@
     'notifications',
     'reminders',
     'gateway',
-<<<<<<< HEAD
+
     'analytics',
-=======
+
     'timeline',
->>>>>>> 3bab2e30
+
 
 ]
 
